package org.opendatakit.briefcase.ui.export.components;

import static java.awt.event.KeyEvent.VK_ESCAPE;
import static javax.swing.JComponent.WHEN_ANCESTOR_OF_FOCUSED_COMPONENT;
import static javax.swing.KeyStroke.getKeyStroke;

import java.awt.Component;
import java.awt.FlowLayout;
import java.awt.GridBagConstraints;
import java.awt.GridBagLayout;
import javax.swing.JButton;
import javax.swing.JComponent;
import javax.swing.JDialog;
import javax.swing.JPanel;
import org.opendatakit.briefcase.ui.reused.WindowAdapterBuilder;

@SuppressWarnings("checkstyle:MethodName")
public class ConfigurationDialogForm extends JDialog {
  private JPanel dialog;
<<<<<<< HEAD
  protected JButton okButton;
  JButton cancelButton;
  protected JButton removeButton;
=======
  private JButton okButton;
  private JButton cancelButton;
  private JButton clearAllButton;
>>>>>>> 37810301
  private JPanel rightActions;
  private JPanel leftActions;
  private JPanel actions;
  private ConfigurationPanelForm configurationPanelForm;

  ConfigurationDialogForm(ConfigurationPanelForm form) {
    configurationPanelForm = form;
    $$$setupUI$$$();
    setContentPane(dialog);
    setModal(true);
    getRootPane().setDefaultButton(okButton);
    pack();
    setLocationRelativeTo(null);
    setTitle("Override Export Configuration");

    okButton.addActionListener(e -> dispose());
    clearAllButton.addActionListener(e -> dispose());
    cancelButton.addActionListener(e -> dispose());

    setDefaultCloseOperation(DO_NOTHING_ON_CLOSE);

    addWindowListener(new WindowAdapterBuilder().onClosing(e -> dispose()).build());

    dialog.registerKeyboardAction(e -> dispose(), getKeyStroke(VK_ESCAPE, 0), WHEN_ANCESTOR_OF_FOCUSED_COMPONENT);
  }

  public void open() {
    setVisible(true);
  }

  public void onRemove(Runnable callback) {
    clearAllButton.addActionListener(__ -> callback.run());
  }

  public void onOK(Runnable callback) {
    okButton.addActionListener(__ -> callback.run());
  }

  public void enableOK() {
    okButton.setEnabled(true);
  }

  public void disableOK() {
    okButton.setEnabled(false);
  }

  public void enableRemove() {
    clearAllButton.setEnabled(true);
  }

  @Override
  public void setEnabled(boolean enabled) {
    if (enabled) {
      for (Component c : dialog.getComponents())
        c.setEnabled(true);
      dialog.setEnabled(true);
    } else {
      for (Component c : dialog.getComponents())
        c.setEnabled(false);
      dialog.setEnabled(false);
    }
  }

  private void createUIComponents() {
    // Custom creation of components occurs inside the constructor
  }

  /**
   * Method generated by IntelliJ IDEA GUI Designer
   * >>> IMPORTANT!! <<<
   * DO NOT edit this method OR call it in your code!
   *
   * @noinspection ALL
   */
  private void $$$setupUI$$$() {
    createUIComponents();
    dialog = new JPanel();
    dialog.setLayout(new GridBagLayout());
    actions = new JPanel();
    actions.setLayout(new GridBagLayout());
    GridBagConstraints gbc;
    gbc = new GridBagConstraints();
    gbc.gridx = 1;
    gbc.gridy = 3;
    gbc.weightx = 1.0;
    gbc.anchor = GridBagConstraints.SOUTH;
    gbc.fill = GridBagConstraints.HORIZONTAL;
    dialog.add(actions, gbc);
    rightActions = new JPanel();
    rightActions.setLayout(new FlowLayout(FlowLayout.CENTER, 5, 5));
    gbc = new GridBagConstraints();
    gbc.gridx = 2;
    gbc.gridy = 0;
    gbc.weighty = 1.0;
    gbc.fill = GridBagConstraints.BOTH;
    actions.add(rightActions, gbc);
    clearAllButton = new JButton();
    clearAllButton.setEnabled(false);
    clearAllButton.setText("Clear All");
    rightActions.add(clearAllButton);
    okButton = new JButton();
    okButton.setText("OK");
    rightActions.add(okButton);
    leftActions = new JPanel();
    leftActions.setLayout(new FlowLayout(FlowLayout.CENTER, 5, 5));
    gbc = new GridBagConstraints();
    gbc.gridx = 0;
    gbc.gridy = 0;
    gbc.weighty = 1.0;
    gbc.fill = GridBagConstraints.BOTH;
    actions.add(leftActions, gbc);
    cancelButton = new JButton();
    cancelButton.setText("Cancel");
    leftActions.add(cancelButton);
    final JPanel spacer1 = new JPanel();
    gbc = new GridBagConstraints();
    gbc.gridx = 1;
    gbc.gridy = 0;
    gbc.weightx = 1.0;
    gbc.fill = GridBagConstraints.HORIZONTAL;
    actions.add(spacer1, gbc);
    gbc = new GridBagConstraints();
    gbc.gridx = 1;
    gbc.gridy = 1;
    gbc.anchor = GridBagConstraints.NORTH;
    gbc.fill = GridBagConstraints.HORIZONTAL;
    dialog.add(configurationPanelForm.$$$getRootComponent$$$(), gbc);
    final JPanel spacer2 = new JPanel();
    gbc = new GridBagConstraints();
    gbc.gridx = 1;
    gbc.gridy = 2;
    gbc.weighty = 1.0;
    gbc.fill = GridBagConstraints.VERTICAL;
    dialog.add(spacer2, gbc);
    final JPanel spacer3 = new JPanel();
    gbc = new GridBagConstraints();
    gbc.gridx = 1;
    gbc.gridy = 0;
    gbc.fill = GridBagConstraints.VERTICAL;
    dialog.add(spacer3, gbc);
    final JPanel spacer4 = new JPanel();
    gbc = new GridBagConstraints();
    gbc.gridx = 1;
    gbc.gridy = 4;
    gbc.fill = GridBagConstraints.VERTICAL;
    dialog.add(spacer4, gbc);
    final JPanel spacer5 = new JPanel();
    gbc = new GridBagConstraints();
    gbc.gridx = 2;
    gbc.gridy = 1;
    gbc.gridheight = 4;
    gbc.fill = GridBagConstraints.HORIZONTAL;
    dialog.add(spacer5, gbc);
    final JPanel spacer6 = new JPanel();
    gbc = new GridBagConstraints();
    gbc.gridx = 0;
    gbc.gridy = 1;
    gbc.gridheight = 4;
    gbc.fill = GridBagConstraints.HORIZONTAL;
    dialog.add(spacer6, gbc);
  }

  /**
   * @noinspection ALL
   */
  public JComponent $$$getRootComponent$$$() {
    return dialog;
  }
}<|MERGE_RESOLUTION|>--- conflicted
+++ resolved
@@ -17,15 +17,9 @@
 @SuppressWarnings("checkstyle:MethodName")
 public class ConfigurationDialogForm extends JDialog {
   private JPanel dialog;
-<<<<<<< HEAD
   protected JButton okButton;
-  JButton cancelButton;
-  protected JButton removeButton;
-=======
-  private JButton okButton;
-  private JButton cancelButton;
-  private JButton clearAllButton;
->>>>>>> 37810301
+  protected JButton cancelButton;
+  protected JButton clearAllButton;
   private JPanel rightActions;
   private JPanel leftActions;
   private JPanel actions;
