version: 2
jobs:
  build:
    working_directory: ~/work
    docker:
<<<<<<< HEAD
      - image: circleci/openjdk:8u171-jdk
=======
      - image: circleci/openjdk:8-jdk
>>>>>>> b3ef9eda
    environment:
      - DISPLAY: :99.0
    steps:
      - checkout
      - run:
          name: Set up windowing environment
          command: Xvfb :99 -screen 0 1024x768x24 >/dev/null 2>&1
          background: true
      - restore_cache:
          key: jars-{{ checksum "build.gradle" }}
      - run: ./gradlew check jacocoTestReport jar
      - run: bash <(curl -s https://codecov.io/bash)
      - save_cache:
          paths:
            - ~/.gradle
            - ~/work/.gradle
          key: jars-{{ checksum "build.gradle" }}
      - store_artifacts:
          path: build/reports
          destination: reports
      - store_artifacts:
          path: build/libs
          destination: libs
      - store_test_results:
          path: build/test-results<|MERGE_RESOLUTION|>--- conflicted
+++ resolved
@@ -3,11 +3,7 @@
   build:
     working_directory: ~/work
     docker:
-<<<<<<< HEAD
-      - image: circleci/openjdk:8u171-jdk
-=======
       - image: circleci/openjdk:8-jdk
->>>>>>> b3ef9eda
     environment:
       - DISPLAY: :99.0
     steps:
